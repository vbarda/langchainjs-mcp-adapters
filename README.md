# LangChain.js MCP Adapters

[![npm version](https://img.shields.io/npm/v/@langchain/mcp-adapters.svg)](https://www.npmjs.com/package/@langchain/mcp-adapters)
[![License: MIT](https://img.shields.io/badge/License-MIT-yellow.svg)](https://opensource.org/licenses/MIT)

This library provides a lightweight wrapper that makes [Anthropic Model Context Protocol (MCP)](https://modelcontextprotocol.io/introduction) tools compatible with [LangChain.js](https://github.com/langchain-ai/langchainjs) and [LangGraph.js](https://github.com/langchain-ai/langgraphjs).

## Features

- 🔌 **Transport Options**

  - Connect to MCP servers via stdio (local) or SSE (remote)
  - Support for custom headers in SSE connections for authentication
  - Configurable reconnection strategies for both transport types

- 🔄 **Multi-Server Management**

  - Connect to multiple MCP servers simultaneously
  - Auto-organize tools by server or access them as a flattened collection
  - Convenient configuration via JSON file

- 🧩 **Agent Integration**

  - Compatible with LangChain.js and LangGraph.js
  - Optimized for OpenAI, Anthropic, and Google models

- 🛠️ **Development Features**
  - Uses `debug` package for debug logging
  - Flexible configuration options
  - Robust error handling

## Installation

```bash
npm install @langchain/mcp-adapters
```

### Optional Dependencies

For SSE connections with custom headers in Node.js:

```bash
npm install eventsource
```

For enhanced SSE header support:

```bash
npm install extended-eventsource
```

# Example: Manage the MCP Client yourself

This example shows how you can manage your own MCP client and use it to get tools that you can pass to a LangGraph prebuilt ReAcT agent.

```bash
npm install @langchain/mcp-adapters @langchain/langgraph @langchain/core @langchain/openai

export OPENAI_API_KEY=<your_api_key>
```

## Client

```ts
import { Client } from "@modelcontextprotocol/sdk/client/index.js";
import { StdioClientTransport } from "@modelcontextprotocol/sdk/client/stdio.js";
import { ChatOpenAI } from "@langchain/openai";
import { createReactAgent } from "@langchain/langgraph/prebuilt";
import { loadMcpTools } from "@langchain/mcp-adapters";

// Initialize the ChatOpenAI model
const model = new ChatOpenAI({ modelName: "gpt-4" });

// Automatically starts and connects to a MCP reference server
const transport = new StdioClientTransport({
  command: "npx",
  args: ["-y", "@modelcontextprotocol/server-math"],
});

// Initialize the client
const client = new Client({
  name: "math-client",
  version: "1.0.0",
});

try {
  // Connect to the transport
  await client.connect(transport);

  // Get tools
  const tools = await loadMcpTools("math", client);

  // Create and run the agent
  const agent = createReactAgent({ llm: model, tools });
  const agentResponse = await agent.invoke({
    messages: [{ role: "user", content: "what's (3 + 5) x 12?" }],
  });
  console.log(agentResponse);
} catch (e) {
  console.error(e);
} finally {
  // Clean up connection
  await client.close();
}
```

# Example: Connect to one or more servers via config

The library also allows you to connect to multiple MCP servers and load tools from them:

## Client

```ts
import { MultiServerMCPClient } from "@langchain/mcp-adapters";
import { ChatOpenAI } from "@langchain/openai";
import { createReactAgent } from "@langchain/langgraph/prebuilt";

// Create client and connect to server
const client = new MultiServerMCPClient({
  // adds a STDIO connection to a server named "math"
  math: {
    transport: "stdio",
    command: "npx",
    args: ["-y", "@modelcontextprotocol/server-math"],
  },

  // add additional servers by adding more keys to the config
  // here's a filesystem server
  filesystem: {
    transport: "stdio",
    command: "npx",
    args: ["-y", "@modelcontextprotocol/server-filesystem"],
  },
});

const tools = await client.getTools();

// Create an OpenAI model
const model = new ChatOpenAI({
  modelName: "gpt-4o",
  temperature: 0,
});

// Create the React agent
const agent = createReactAgent({
  llm: model,
  tools,
});

// Run the agent
const mathResponse = await agent.invoke({
  messages: [{ role: "user", content: "what's (3 + 5) x 12?" }],
});
const weatherResponse = await agent.invoke({
  messages: [{ role: "user", content: "what is the weather in nyc?" }],
});

await client.close();
```

For more detailed examples, see the [examples](./examples) directory.

## Browser Environments

When using in browsers:

- Native EventSource API doesn't support custom headers
- Consider using a proxy or pass authentication via query parameters
- May require CORS configuration on the server side

## Troubleshooting

### Common Issues

1. **Connection Failures**:

   - Verify the MCP server is running
   - Check command paths and network connectivity

2. **Tool Execution Errors**:

   - Examine server logs for error messages
   - Ensure input parameters match the expected schema

3. **Headers Not Applied**:
   - Install the recommended `extended-eventsource` package
   - Set `useNodeEventSource: true` in SSE connections

### Debug Logging

This package makes use of the [debug](https://www.npmjs.com/package/debug) package for debug logging.

Logging is disabled by default, and can be enabled by setting the `DEBUG` environment variable as per
the instructions in the debug package.

To output all debug logs from this package:

```bash
DEBUG='@langchain/mcp-adapters:*'
```

To output debug logs only from the `client` module:

```bash
DEBUG='@langchain/mcp-adapters:client'
```

To output debug logs only from the `tools` module:

```bash
DEBUG='@langchain/mcp-adapters:tools'
```

<<<<<<< HEAD
## Examples

To see available examples, run:

```bash
yarn run
```

Alternatively, here are some common examples:

| Example                           | Command                                    |
|-----------------------------------|--------------------------------------------|
| Weather Server                    | yarn start:weather                         |
| Math Server                       | yarn start:math                            |
| Filesystem LangGraph Example      | yarn start:filesystem_langgraph_example    |
| Config LangGraph Test             | yarn start:config_langgraph_test           |
| Firecrawl Custom Config Example   | yarn start:firecrawl_custom_config_example |
| Firecrawl Default Config Example  | yarn start:firecrawl_default_config_example|
| Firecrawl Enhanced Config Example | yarn start:firecrawl_enhanced_config_example|
| Firecrawl Mixed Loading Example   | yarn start:firecrawl_mixed_loading_example |
| LangGraph Example                 | yarn start:langgraph_example               |
| MCP Over Docker Example           | yarn start:mcp_over_docker_example         |

The following scripts can be used to run various examples provided in this repository:

- **Weather Server**:  
  ```bash
  yarn start:weather
  ```
  Starts the weather server using Python.

- **Math Server**:  
  ```bash
  yarn start:math
  ```
  Starts the math server using Python.

- **Filesystem LangGraph Example**:  
  ```bash
  yarn start:filesystem_langgraph_example
  ```
  Runs the filesystem LangGraph example.

- **Config LangGraph Test**:  
  ```bash
  yarn start:config_langgraph_test
  ```
  Runs the configuration LangGraph test.

- **Firecrawl Custom Config Example**:  
  ```bash
  yarn start:firecrawl_custom_config_example
  ```
  Runs the Firecrawl example with a custom configuration.

- **Firecrawl Default Config Example**:  
  ```bash
  yarn start:firecrawl_default_config_example
  ```
  Runs the Firecrawl example with the default configuration.

- **Firecrawl Enhanced Config Example**:  
  ```bash
  yarn start:firecrawl_enhanced_config_example
  ```
  Runs the Firecrawl example with enhanced configuration.

- **Firecrawl Mixed Loading Example**:  
  ```bash
  yarn start:firecrawl_mixed_loading_example
  ```
  Runs the Firecrawl example with mixed loading.

- **LangGraph Example**:  
  ```bash
  yarn start:langgraph_example
  ```
  Runs the LangGraph example.

- **MCP Over Docker Example**:  
  ```bash
  yarn start:mcp_over_docker_example
  ```
  Runs the MCP over Docker example.
  
=======
>>>>>>> 09f511a5
## License

MIT

## Acknowledgements

Big thanks to [@vrknetha](https://github.com/vrknetha), [@cawstudios](https://caw.tech) for the initial implementation!

## Contributing

Contributions are welcome! Please check out our [contributing guidelines](CONTRIBUTING.md) for more information.<|MERGE_RESOLUTION|>--- conflicted
+++ resolved
@@ -211,7 +211,6 @@
 DEBUG='@langchain/mcp-adapters:tools'
 ```
 
-<<<<<<< HEAD
 ## Examples
 
 To see available examples, run:
@@ -235,70 +234,8 @@
 | LangGraph Example                 | yarn start:langgraph_example               |
 | MCP Over Docker Example           | yarn start:mcp_over_docker_example         |
 
-The following scripts can be used to run various examples provided in this repository:
-
-- **Weather Server**:  
-  ```bash
-  yarn start:weather
-  ```
-  Starts the weather server using Python.
-
-- **Math Server**:  
-  ```bash
-  yarn start:math
-  ```
-  Starts the math server using Python.
-
-- **Filesystem LangGraph Example**:  
-  ```bash
-  yarn start:filesystem_langgraph_example
-  ```
-  Runs the filesystem LangGraph example.
-
-- **Config LangGraph Test**:  
-  ```bash
-  yarn start:config_langgraph_test
-  ```
-  Runs the configuration LangGraph test.
-
-- **Firecrawl Custom Config Example**:  
-  ```bash
-  yarn start:firecrawl_custom_config_example
-  ```
-  Runs the Firecrawl example with a custom configuration.
-
-- **Firecrawl Default Config Example**:  
-  ```bash
-  yarn start:firecrawl_default_config_example
-  ```
-  Runs the Firecrawl example with the default configuration.
-
-- **Firecrawl Enhanced Config Example**:  
-  ```bash
-  yarn start:firecrawl_enhanced_config_example
-  ```
-  Runs the Firecrawl example with enhanced configuration.
-
-- **Firecrawl Mixed Loading Example**:  
-  ```bash
-  yarn start:firecrawl_mixed_loading_example
-  ```
-  Runs the Firecrawl example with mixed loading.
-
-- **LangGraph Example**:  
-  ```bash
-  yarn start:langgraph_example
-  ```
-  Runs the LangGraph example.
-
-- **MCP Over Docker Example**:  
-  ```bash
-  yarn start:mcp_over_docker_example
-  ```
-  Runs the MCP over Docker example.
   
-=======
->>>>>>> 09f511a5
+
 ## License
 
 MIT
